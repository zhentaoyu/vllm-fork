from typing import List

import pytest
import torch

from vllm.distributed.parallel_state import (ensure_model_parallel_initialized,
                                             init_distributed_environment)
from vllm.engine.arg_utils import EngineArgs
from vllm.model_executor.sampling_metadata import SamplingMetadata
from vllm.sequence import SamplingParams, SequenceData, SequenceGroupMetadata
from vllm.utils import get_open_port, is_hpu
from vllm.worker.model_runner import ModelRunner, _get_graph_batch_size


<<<<<<< HEAD
@pytest.mark.skipif(is_hpu(), reason="Skipping test on HPU")
=======
def _create_model_runner(model: str, *args, **kwargs) -> ModelRunner:
    engine_args = EngineArgs(model, *args, **kwargs)
    engine_config = engine_args.create_engine_config()
    model_runner = ModelRunner(
        model_config=engine_config.model_config,
        parallel_config=engine_config.parallel_config,
        scheduler_config=engine_config.scheduler_config,
        device_config=engine_config.device_config,
        cache_config=engine_config.cache_config,
        load_config=engine_config.load_config,
        lora_config=engine_config.lora_config,
        is_driver_worker=True,
    )
    return model_runner


>>>>>>> db5ec52a
@pytest.mark.parametrize("batch_size", list(range(1, 257)))
def test_prepare_prompt(batch_size):
    model_runner = _create_model_runner(
        "facebook/opt-125m",
        max_num_batched_tokens=100000,
        max_num_seqs=100000,
        enable_chunked_prefill=False,
    )

    seq_lens: List[int] = []
    seq_group_metadata_list: List[SequenceGroupMetadata] = []
    block_tables = {0: [1]}
    for i in range(batch_size):
        # make sure all tokens fit into one block
        seq_len = i % (model_runner.block_size - 1) + 1
        seq_lens.append(seq_len)
        seq_data = SequenceData(list(range(seq_len)))
        seq_group_metadata = SequenceGroupMetadata(
            request_id=f"test_{i}",
            is_prompt=True,
            seq_data={0: seq_data},
            sampling_params=SamplingParams(temperature=0),
            block_tables=block_tables,
        )
        assert seq_group_metadata.token_chunk_size == seq_data.get_len()
        seq_group_metadata_list.append(seq_group_metadata)

    expected_selected_token_indices = []
    selected_token_start_idx = 0
    for seq_len in seq_lens:
        expected_selected_token_indices.append(selected_token_start_idx +
                                               seq_len - 1)
        selected_token_start_idx += seq_len
    model_input = model_runner._prepare_model_input(seq_group_metadata_list)
    input_tokens = model_input.input_tokens
    input_positions = model_input.input_positions
    attn_metadata = model_input.attn_metadata
    return_seq_lens = model_input.seq_lens
    slot_mapping = model_input.slot_mapping
    assert return_seq_lens == seq_lens
    assert len(slot_mapping) == len(input_tokens)

    # Verify input metadata is correct for prompts.
    device = model_runner.device
    assert attn_metadata.num_prefills > 0
    assert attn_metadata.num_decode_tokens == 0
    assert torch.allclose(
        attn_metadata.seq_lens_tensor,
        torch.tensor(seq_lens, device=device, dtype=torch.int))
    assert attn_metadata.seq_lens == seq_lens
    assert attn_metadata.max_prefill_seq_len == max(seq_lens)
    assert attn_metadata.max_decode_seq_len == 0

    # Test subquery start locs.
    start_idx = 0
    start_loc = [start_idx]
    for seq_len in seq_lens:
        start_idx += seq_len
        start_loc.append(start_idx)
    assert torch.allclose(
        attn_metadata.query_start_loc,
        torch.tensor(start_loc, dtype=torch.int32, device=device))

    # Test seq start locs. Note that for normal prefill it is
    # equivalent to query_start_loc.
    start_idx = 0
    seq_start_loc = [start_idx]
    for seq_len in seq_lens:
        start_idx += seq_len
        seq_start_loc.append(start_idx)

    assert torch.allclose(
        attn_metadata.seq_start_loc,
        torch.tensor(start_loc, dtype=torch.int32, device=device))
    assert torch.allclose(
        attn_metadata.context_lens_tensor,
        torch.zeros(attn_metadata.context_lens_tensor.shape[0],
                    dtype=torch.int,
                    device=device))

    expected = torch.tensor([[] for _ in range(len(seq_group_metadata_list))],
                            dtype=torch.int32,
                            device=model_runner.device)
    assert torch.allclose(attn_metadata.block_tables, expected)
    # Cuda graph should not be used for prerill.
    assert attn_metadata.use_cuda_graph is False

    assert len(input_tokens) == sum(seq_lens)
    assert len(input_positions) == sum(seq_lens)
    torch.testing.assert_close(input_tokens, input_positions)

    sampling_metadata = SamplingMetadata.prepare(
        seq_group_metadata_list,
        seq_lens,
        query_lens=seq_lens,
        device=model_runner.device,
        pin_memory=model_runner.pin_memory)
    assert len(input_tokens) == sum(seq_lens)
    assert len(input_positions) == sum(seq_lens)
    actual = sampling_metadata.selected_token_indices
    expected = torch.tensor(expected_selected_token_indices,
                            device=actual.device,
                            dtype=actual.dtype)
    torch.testing.assert_close(actual, expected)
    torch.allclose(input_tokens, input_positions)

    actual = sampling_metadata.selected_token_indices
    expected = torch.tensor(expected_selected_token_indices,
                            device=actual.device,
                            dtype=actual.dtype)
    torch.testing.assert_close(actual, expected)


@pytest.mark.skipif(is_hpu(), reason="Skipping test on HPU")
@pytest.mark.parametrize("batch_size", list(range(1, 257)))
def test_prepare_decode_cuda_graph(batch_size):
    model_runner = _create_model_runner(
        "facebook/opt-125m",
        seed=0,
        dtype="float16",
        enforce_eager=False,
        max_num_batched_tokens=100000,
        max_num_seqs=100000,
        enable_chunked_prefill=False,
    )

    context_lens: List[int] = []
    seq_group_metadata_list: List[SequenceGroupMetadata] = []
    # Assume each seq group finishes prefill.
    for i in range(batch_size):
        # make sure all tokens fit into one block
        context_len = i % (model_runner.block_size - 1) + 1
        context_lens.append(context_len)
        seq_data = SequenceData(list(range(context_len)))
        seq_data.update_num_computed_tokens(context_len)
        # Append one token ID since prefill is finished.
        seq_data.append_token_id(1, 0)
        seq_group_metadata = SequenceGroupMetadata(
            request_id=f"test_{i}",
            is_prompt=False,
            seq_data={0: seq_data},
            sampling_params=SamplingParams(temperature=0),
            block_tables={0: [1]},
        )
        assert seq_group_metadata.token_chunk_size == 1
        seq_group_metadata_list.append(seq_group_metadata)

    model_input = model_runner._prepare_model_input(seq_group_metadata_list)
    input_tokens, input_positions, attn_metadata, slot_mapping = (
        model_input.input_tokens, model_input.input_positions,
        model_input.attn_metadata, model_input.slot_mapping)
    assert len(slot_mapping) == len(input_tokens)

    expected_bs = _get_graph_batch_size(len(seq_group_metadata_list))
    # Verify input metadata is correct for prompts.
    device = model_runner.device
    assert attn_metadata.num_prefills == 0
    assert attn_metadata.num_prefill_tokens == 0
    seq_lens = [context_len + 1 for context_len in context_lens]
    # seq_lens are padded to expected_bs
    for _ in range(expected_bs - len(seq_lens)):
        seq_lens.append(1)
    assert attn_metadata.seq_lens == seq_lens
    start_idx = 0
    start_loc = [start_idx]
    for _ in context_lens:
        # decode has only 1 token for query.
        start_idx += 1
        start_loc.append(start_idx)
    assert torch.allclose(
        attn_metadata.query_start_loc,
        torch.tensor(start_loc, dtype=torch.int32, device=device))

    start_idx = 0
    seq_start_loc = [start_idx]
    for seq_len in seq_lens:
        start_idx += seq_len
        seq_start_loc.append(start_idx)
    assert torch.allclose(
        attn_metadata.seq_start_loc,
        torch.tensor(seq_start_loc, dtype=torch.int32, device=device))

    assert torch.allclose(
        attn_metadata.context_lens_tensor,
        torch.tensor(context_lens, dtype=torch.int, device=device))
    assert attn_metadata.max_decode_seq_len == max(seq_lens)
    assert torch.allclose(
        attn_metadata.seq_lens_tensor[:len(seq_lens)],
        torch.tensor(seq_lens, dtype=torch.int, device=device))

    # block table's first index corresponds to each batch, meaning in
    # decoding it is each token.
    assert attn_metadata.block_tables.shape[0] == len(input_tokens)
    # Block table's second dim correspondsd to each token's block number.
    # It is padded up to
    assert attn_metadata.block_tables.shape[1] == (
        model_runner.get_max_block_per_batch())
    assert attn_metadata.use_cuda_graph is True

    assert len(input_tokens) == expected_bs
    assert len(input_positions) == expected_bs
    torch.allclose(input_tokens, input_positions)

    # Verify Sampling
    expected_selected_token_indices = []
    selected_token_start_idx = 0
    for _ in context_lens:
        expected_selected_token_indices.append(selected_token_start_idx)
        selected_token_start_idx += 1
    sampling_metadata = SamplingMetadata.prepare(
        seq_group_metadata_list,
        seq_lens,
        # query lens is all 1 for decode.
        query_lens=[1 for _ in range(len(context_lens))],
        device=model_runner.device,
        pin_memory=model_runner.pin_memory)
    actual = sampling_metadata.selected_token_indices
    expected = torch.tensor(expected_selected_token_indices,
                            device=actual.device,
                            dtype=actual.dtype)
    torch.testing.assert_close(actual, expected)


@pytest.mark.skipif(is_hpu(), reason="Skipping test on HPU")
def test_empty_seq_group():
    """Verify prepare prompt and decode returns empty output."""
    model_runner = _create_model_runner(
        "facebook/opt-125m",
        seed=0,
        dtype="float16",
        enforce_eager=False,
    )
    seq_group_metadata_list: List[SequenceGroupMetadata] = []
    model_input = model_runner._prepare_model_input(seq_group_metadata_list)
    input_tokens, input_positions, attn_metadata, slot_mapping = (
        model_input.input_tokens,
        model_input.input_positions,
        model_input.attn_metadata,
        model_input.slot_mapping,
    )
    assert len(input_tokens) == 0
    assert len(input_positions) == 0
    assert attn_metadata is None
    assert len(slot_mapping) == 0

    model_input = model_runner._prepare_model_input(seq_group_metadata_list)
    (input_tokens, input_positions, attn_metadata, slot_mapping,
     return_seq_lens) = (
         model_input.input_tokens,
         model_input.input_positions,
         model_input.attn_metadata,
         model_input.slot_mapping,
         model_input.seq_lens,
     )
    assert len(input_tokens) == 0
    assert len(input_positions) == 0
    assert attn_metadata is None
    assert len(slot_mapping) == 0
    assert len(return_seq_lens) == 0


@pytest.fixture
def distributed_init():
    init_distributed_environment(
        world_size=1,
        rank=0,
        distributed_init_method=f"tcp://127.0.0.1:{get_open_port()}",
        local_rank=0)
    ensure_model_parallel_initialized(1, 1)


@pytest.mark.skipif(is_hpu(), reason="Skipping test on HPU")
@pytest.mark.parametrize("batch_size", list(range(2, 128)))
@pytest.mark.parametrize("enforce_eager", [True, False])
def test_hybrid_batches(batch_size, enforce_eager, distributed_init):
    model_runner = _create_model_runner(
        "facebook/opt-125m",
        seed=0,
        dtype="float16",
        enforce_eager=enforce_eager,
        max_num_batched_tokens=100000,
        max_num_seqs=100000,
        enable_chunked_prefill=True,
    )

    # Add prefill requests.
    seq_lens: List[int] = []
    seq_group_metadata_list: List[SequenceGroupMetadata] = []
    prefill_metadata_list: List[SequenceGroupMetadata] = []
    decode_metadata_list: List[SequenceGroupMetadata] = []
    block_tables = {0: [1]}
    prefill_batch_size = batch_size // 2
    decode_batch_size = batch_size - prefill_batch_size
    for i in range(prefill_batch_size):
        # make sure all tokens fit into one block
        seq_len = i % (model_runner.block_size - 1) + 1
        seq_lens.append(seq_len)
        seq_data = SequenceData(list(range(seq_len)))
        seq_group_metadata = SequenceGroupMetadata(
            request_id=f"test_{i}",
            is_prompt=True,
            seq_data={0: seq_data},
            sampling_params=SamplingParams(temperature=0),
            block_tables=block_tables,
        )
        assert seq_group_metadata.token_chunk_size == seq_data.get_len()
        seq_group_metadata_list.append(seq_group_metadata)
        prefill_metadata_list.append(seq_group_metadata)

    # Add decode requests
    for i in range(prefill_batch_size, batch_size):
        # make sure all tokens fit into one block
        context_len = i % (model_runner.block_size - 1) + 1
        prompt_toks = list(range(context_len))
        seq_data = SequenceData(prompt_toks)
        seq_data.append_token_id(1, 0)
        seq_data.update_num_computed_tokens(context_len)
        seq_group_metadata = SequenceGroupMetadata(
            request_id=f"test_{i}",
            is_prompt=False,
            seq_data={0: seq_data},
            sampling_params=SamplingParams(temperature=0),
            block_tables={0: [1]},
        )
        assert seq_group_metadata.token_chunk_size == 1
        seq_group_metadata_list.append(seq_group_metadata)
        decode_metadata_list.append(seq_group_metadata)

    (input_tokens, input_positions, attn_metadata, _, _, _,
     _) = model_runner.prepare_input_tensors(seq_group_metadata_list)

    prefill_meta_actual = attn_metadata.prefill_metadata
    decode_meta_actual = attn_metadata.decode_metadata

    assert len(attn_metadata.slot_mapping) == len(input_tokens)
    assert len(input_positions) == len(input_tokens)
    assert attn_metadata.num_prefills == prefill_batch_size
    assert attn_metadata.num_decode_tokens == decode_batch_size
    assert attn_metadata.num_prefill_tokens == sum(seq_lens)

    # Verify attn metadata is consistent. We don't need to test individual
    # values here because they are tested above.
    attn_metadata = model_runner._prepare_model_input(
        seq_group_metadata_list).attn_metadata

    for attr_expected, attr_actual in zip(vars(attn_metadata.prefill_metadata),
                                          vars(prefill_meta_actual)):
        assert attr_expected[1] == attr_actual[1]
    for attr_expected, attr_actual in zip(vars(attn_metadata.decode_metadata),
                                          vars(decode_meta_actual)):
        assert attr_expected[1] == attr_actual[1]<|MERGE_RESOLUTION|>--- conflicted
+++ resolved
@@ -12,9 +12,6 @@
 from vllm.worker.model_runner import ModelRunner, _get_graph_batch_size
 
 
-<<<<<<< HEAD
-@pytest.mark.skipif(is_hpu(), reason="Skipping test on HPU")
-=======
 def _create_model_runner(model: str, *args, **kwargs) -> ModelRunner:
     engine_args = EngineArgs(model, *args, **kwargs)
     engine_config = engine_args.create_engine_config()
@@ -30,8 +27,7 @@
     )
     return model_runner
 
-
->>>>>>> db5ec52a
+@pytest.mark.skipif(is_hpu(), reason="Skipping test on HPU")
 @pytest.mark.parametrize("batch_size", list(range(1, 257)))
 def test_prepare_prompt(batch_size):
     model_runner = _create_model_runner(
