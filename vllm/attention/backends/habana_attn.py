###############################################################################
# Copyright (C) 2024 Habana Labs, Ltd. an Intel Company
###############################################################################

from dataclasses import dataclass
from typing import Any, Dict, List, Optional, Tuple, Type

import torch
import vllm.hpu.ops as ops

from vllm.attention.backends.abstract import (AttentionBackend, AttentionImpl,
                                              AttentionMetadata)
from vllm.attention.ops.habana_paged_attn import (HabanaPagedAttention,
                                                  HabanaPagedAttentionMetadata)
from vllm.logger import init_logger

logger = init_logger(__name__)


class HabanaAttentionBackend(AttentionBackend):

    @staticmethod
    def get_impl_cls() -> Type["HabanaAttentionImpl"]:
        return HabanaAttentionImpl

    @staticmethod
    def make_metadata(*args, **kwargs) -> "HabanaAttentionMetadata":
        return HabanaAttentionMetadata(*args, **kwargs)

    @staticmethod
    def get_kv_cache_shape(
        num_blocks: int,
        block_size: int,
        num_kv_heads: int,
        head_size: int,
    ) -> Tuple[int, ...]:
        return HabanaPagedAttention.get_kv_cache_shape(num_blocks, block_size,
                                                       num_kv_heads, head_size)

    @staticmethod
    def swap_blocks(
        src_kv_cache: torch.Tensor,
        dst_kv_cache: torch.Tensor,
        src_to_dst: Dict[int, int],
    ) -> None:
        HabanaPagedAttention.swap_blocks(src_kv_cache, dst_kv_cache, src_to_dst)

    @staticmethod
    def copy_blocks(
        kv_caches: List[torch.Tensor],
        src_to_dists: Dict[int, List[int]],
    ) -> None:
        HabanaPagedAttention.copy_blocks(kv_caches, src_to_dists)


@dataclass
class HabanaAttentionMetadata(AttentionMetadata, HabanaPagedAttentionMetadata):
    """Metadata for HabanaAttentionbackend.

    NOTE: Any python object stored here is not updated when it is
    cuda-graph replayed. If you have values that need to be changed
    dynamically, it should be stored in tensor. The tensor has to be
    updated from `CUDAGraphRunner.forward` API.
    """
    # Currently, input sequences can only contain all prompts
    # or all decoding. True if all sequences are prompts.
    is_prompt: bool
    # (batch_size,). The sequence length per sequence. Sequence length means
    # the computed tokens + new tokens None if it is a decoding.
    seq_lens: Optional[List[int]]
    # seq_lens stored as a tensor.
    seq_lens_tensor: Optional[torch.Tensor]

    # |---------- N-1 iteration --------|
    # |---------------- N iteration ---------------------|
    # |- tokenA -|......................|-- newTokens ---|
    # |---------- context_len ----------|
    # |-------------------- seq_len ----------------------|
    #                                   |-- query_len ---|

    # Maximum query length in the batch.
    max_query_len: Optional[int]
    # (batch_size + 1,). The cumulative subquery lengths of the sequences in
    # the batch, used to index into subquery. E.g., if the subquery length
    # is [4, 6], it is [0, 4, 10].
    subquery_start_loc: Optional[torch.Tensor]
    # FIXME: It is for flash attn.
    # (batch_size + 1,). The cumulative sequence lengths of the sequences in
    # the batch, used to index into sequence. E.g., if the sequence length is
    # [4, 6], it is [0, 4, 10].
    seq_start_loc: Optional[torch.Tensor]
    # (batch_size,) A tensor of context lengths (tokens that are computed
    # so far).
    context_lens_tensor: Optional[torch.Tensor]

    # Whether or not if cuda graph is enabled.
    # Cuda-graph is currently enabled for decoding only.
    # TODO(woosuk): Move `use_cuda_graph` out since it's unrelated to attention.
    use_cuda_graph: bool

    def __post_init__(self):
        # Set during the execution of the first attention op.
        # It is a list because it is needed to set per prompt
        # when alibi slopes is used. It is because of the limitation
        # from xformer API.
        # will not appear in the __repr__ and __init__
        self.attn_bias: Optional[List[torch.Tensor]] = None


class HabanaAttentionImpl(AttentionImpl):
    """
    If the input tensors contain prompt tokens, the layout is as follows:
    |<--------------- num_prefill_tokens ----------------->|
    |<--prefill_0-->|<--prefill_1-->|...|<--prefill_N-1--->|

    Otherwise, the layout is as follows:
    |<----------------- num_decode_tokens ------------------>|
    |<--decode_0-->|..........|<--decode_M-1-->|<--padding-->|

    Generation tokens can contain padding when cuda-graph is used.
    Currently, prompt tokens don't contain any padding.

    The prompts might have different lengths, while the generation tokens
    always have length 1.
    """

    def __init__(
        self,
        num_heads: int,
        head_size: int,
        scale: float,
<<<<<<< HEAD
        num_kv_heads: int,
        alibi_slopes: Optional[List[float]],
        sliding_window: Optional[int],
        kv_cache_dtype: str,
        blocksparse_params: Optional[Dict[str, Any]] = None,
=======
        num_kv_heads: Optional[int] = None,
        alibi_slopes: Optional[List[float]] = None,
        sliding_window: Optional[int] = None,
        max_seq_len : Optional[int] = 4096,
>>>>>>> aae39b10
    ) -> None:
        self.kv_cache_dtype = kv_cache_dtype
        self.num_heads = num_heads
        self.head_size = head_size
        self.scale = float(scale)
        self.num_kv_heads = num_heads if num_kv_heads is None else num_kv_heads
        self.sliding_window = sliding_window
        self.position_bias = None
        if alibi_slopes is not None:
            alibi_slopes = torch.tensor(alibi_slopes, dtype=torch.bfloat16)
            self.position_bias = _make_alibi_bias(alibi_slopes,
                                                  num_kv_heads,
                                                  alibi_slopes.dtype,
                                                  max_seq_len)
        self.alibi_slopes = alibi_slopes
        assert self.num_heads % self.num_kv_heads == 0
        self.num_queries_per_kv = self.num_heads // self.num_kv_heads

        suppored_head_sizes = HabanaPagedAttention.get_supported_head_sizes()
        if head_size not in suppored_head_sizes:
            raise ValueError(
                f"Head size {head_size} is not supported by PagedAttention. "
                f"Supported head sizes are: {suppored_head_sizes}.")

    def forward(
        self,
        query: torch.Tensor,
        key: torch.Tensor,
        value: torch.Tensor,
        kv_cache: Optional[torch.Tensor],
        attn_metadata: HabanaAttentionMetadata,
        kv_scale: float,
    ) -> torch.Tensor:
        """Forward pass with xFormers and PagedAttention.

        Args:
            query: shape = [num_tokens, num_heads * head_size]
            key: shape = [num_tokens, num_kv_heads * head_size]
            value: shape = [num_tokens, num_kv_heads * head_size]
            kv_cache = [2, num_blocks, block_size * num_kv_heads * head_size]
            attn_metadata: Metadata for attention.
        Returns:
            shape = [num_tokens, num_heads * head_size]
        """
        batch_size, seq_len, hidden_size = query.shape
        _, seq_len_kv, _ = key.shape

        query = query.view(-1, self.num_heads, self.head_size)
        key = key.view(-1, self.num_kv_heads, self.head_size)
        value = value.view(-1, self.num_kv_heads, self.head_size)
        if kv_cache is not None:
            key_cache, value_cache = HabanaPagedAttention.split_kv_cache(
                kv_cache, self.num_kv_heads, self.head_size)

            # Reshape the input keys and values and store them in the cache.
            # If kv_cache is not provided, the new key and value tensors are
            # not cached. This happens during the initial memory profiling run.
            HabanaPagedAttention.write_to_paged_cache(key, value, key_cache,
                                                      value_cache,
                                                      attn_metadata.slot_mapping,
                                                      self.kv_cache_dtype,
                                                      attn_metadata.num_prefills > 0)

        if attn_metadata.num_prefills > 0:
            # Prompt run.
            if kv_cache is None or attn_metadata.block_tables.numel() == 0:
                # TODO: move this outside of model
<<<<<<< HEAD
                assert attn_metadata.attn_bias is not None, 'attn_bias must be set before calling model.forward!'
=======
                assert prefill_meta.attn_bias is not None, 'attn_bias must be set before calling model.forward!'
                attn_bias = prefill_meta.attn_bias
                if self.alibi_slopes is not None:
                    attn_bias.add_(self.position_bias[:, :, -attn_bias.size(2):, -attn_bias.size(3):])

>>>>>>> aae39b10
                query_shape = (batch_size, seq_len, self.num_heads, self.head_size)
                kv_shape = (batch_size, seq_len_kv, self.num_kv_heads, self.head_size)
                out = ops.prompt_attention(
                    query.view(query_shape),
                    key.view(kv_shape),
                    value.view(kv_shape),
<<<<<<< HEAD
                    attn_bias=attn_metadata.attn_bias,
=======
                    attn_bias=attn_bias,
>>>>>>> aae39b10
                    p=0.0,
                    scale=self.scale,
                )
                output = out.reshape(batch_size, seq_len, hidden_size)
            else:
                # prefix-enabled attention
                output = HabanaPagedAttention.forward_prefix(
                    query,
                    key,
                    value,
                    key_cache,
                    value_cache,
                    attn_metadata.block_tables,
                    attn_metadata.subquery_start_loc,
                    attn_metadata.seq_lens_tensor,
                    attn_metadata.context_lens_tensor,
                    attn_metadata.max_query_len,
                    self.alibi_slopes,
                )
        if attn_metadata.num_decode_tokens > 0:
            # Decoding run.
            output = HabanaPagedAttention.forward_decode(
                query,
                key_cache,
                value_cache,
                attn_metadata.block_tables,
                attn_metadata.seq_lens_tensor,
                self.kv_cache_dtype,
                self.num_kv_heads,
                self.scale,
                self.position_bias,
                kv_scale
            )
        # Reshape the output tensor.
        return output.view(batch_size, seq_len, hidden_size)


def _make_alibi_bias(
    alibi_slopes: torch.Tensor,
    num_kv_heads: int,
    dtype: torch.dtype,
    seq_len: int,
) -> torch.Tensor:
    bias = torch.arange(seq_len, dtype=dtype)
    # NOTE(zhuohan): HF uses
    #     `bias = bias[None, :].repeat(seq_len, 1)`
    # here. We find that both biases give the same results, but
    # the bias below more accurately follows the original ALiBi
    # paper.
    # Calculate a matrix where each element represents ith element- jth
    # element.
    bias = bias[None, :] - bias[:, None]

    padded_len = (seq_len + 7) // 8 * 8
    num_heads = alibi_slopes.shape[0]
    bias = torch.empty(
        1,  # batch size
        num_heads,
        seq_len,
        padded_len,
        device=alibi_slopes.device,
        dtype=dtype,
    )[:, :, :, :seq_len].copy_(bias)
    bias.mul_(alibi_slopes[:, None, None])
    if num_heads != num_kv_heads:
        bias = bias.unflatten(1, (num_kv_heads, num_heads // num_kv_heads))
    return bias<|MERGE_RESOLUTION|>--- conflicted
+++ resolved
@@ -129,18 +129,12 @@
         num_heads: int,
         head_size: int,
         scale: float,
-<<<<<<< HEAD
         num_kv_heads: int,
         alibi_slopes: Optional[List[float]],
         sliding_window: Optional[int],
         kv_cache_dtype: str,
         blocksparse_params: Optional[Dict[str, Any]] = None,
-=======
-        num_kv_heads: Optional[int] = None,
-        alibi_slopes: Optional[List[float]] = None,
-        sliding_window: Optional[int] = None,
         max_seq_len : Optional[int] = 4096,
->>>>>>> aae39b10
     ) -> None:
         self.kv_cache_dtype = kv_cache_dtype
         self.num_heads = num_heads
@@ -208,26 +202,18 @@
             # Prompt run.
             if kv_cache is None or attn_metadata.block_tables.numel() == 0:
                 # TODO: move this outside of model
-<<<<<<< HEAD
                 assert attn_metadata.attn_bias is not None, 'attn_bias must be set before calling model.forward!'
-=======
-                assert prefill_meta.attn_bias is not None, 'attn_bias must be set before calling model.forward!'
-                attn_bias = prefill_meta.attn_bias
+                attn_bias = attn_metadata.attn_bias
                 if self.alibi_slopes is not None:
                     attn_bias.add_(self.position_bias[:, :, -attn_bias.size(2):, -attn_bias.size(3):])
 
->>>>>>> aae39b10
                 query_shape = (batch_size, seq_len, self.num_heads, self.head_size)
                 kv_shape = (batch_size, seq_len_kv, self.num_kv_heads, self.head_size)
                 out = ops.prompt_attention(
                     query.view(query_shape),
                     key.view(kv_shape),
                     value.view(kv_shape),
-<<<<<<< HEAD
-                    attn_bias=attn_metadata.attn_bias,
-=======
                     attn_bias=attn_bias,
->>>>>>> aae39b10
                     p=0.0,
                     scale=self.scale,
                 )
