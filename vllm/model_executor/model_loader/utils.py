"""Utilities for selecting and loading models."""
import contextlib
from typing import Tuple, Type

import torch
from torch import nn

from vllm.config import ModelConfig
from vllm.model_executor.models import ModelRegistry


@contextlib.contextmanager
def set_default_torch_dtype(dtype: torch.dtype):
    """Sets the default torch dtype to the given dtype."""
    old_dtype = torch.get_default_dtype()
    torch.set_default_dtype(dtype)
    yield
    torch.set_default_dtype(old_dtype)


def get_model_architecture(
        model_config: ModelConfig) -> Tuple[Type[nn.Module], str]:
    architectures = getattr(model_config.hf_config, "architectures", [])
    # Special handling for quantized Mixtral.
    # FIXME(woosuk): This is a temporary hack.
<<<<<<< HEAD
    mixtral_supported = ["fp8", "compressed-tensors", "gptq_marlin", "inc"]
=======
    mixtral_supported = [
        "fp8", "compressed-tensors", "gptq_marlin", "awq_marlin"
    ]
>>>>>>> 151ef4ef

    if (model_config.quantization is not None
            and model_config.quantization not in mixtral_supported
            and "MixtralForCausalLM" in architectures):
        architectures = ["QuantMixtralForCausalLM"]

    return ModelRegistry.resolve_model_cls(architectures)


def get_architecture_class_name(model_config: ModelConfig) -> str:
    return get_model_architecture(model_config)[1]<|MERGE_RESOLUTION|>--- conflicted
+++ resolved
@@ -23,13 +23,9 @@
     architectures = getattr(model_config.hf_config, "architectures", [])
     # Special handling for quantized Mixtral.
     # FIXME(woosuk): This is a temporary hack.
-<<<<<<< HEAD
-    mixtral_supported = ["fp8", "compressed-tensors", "gptq_marlin", "inc"]
-=======
     mixtral_supported = [
-        "fp8", "compressed-tensors", "gptq_marlin", "awq_marlin"
+        "fp8", "compressed-tensors", "gptq_marlin", "awq_marlin", "inc"
     ]
->>>>>>> 151ef4ef
 
     if (model_config.quantization is not None
             and model_config.quantization not in mixtral_supported
