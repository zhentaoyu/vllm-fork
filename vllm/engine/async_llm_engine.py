--- conflicted
+++ resolved
@@ -343,25 +343,6 @@
     ) -> "AsyncLLMEngine":
         """Creates an async LLM engine from the engine arguments."""
         # Create the engine configs.
-<<<<<<< HEAD
-        engine_configs = engine_args.create_engine_configs()
-        parallel_config = engine_configs[2]
-        device_config = engine_configs[4]
-
-        if device_config.device_type == "neuron":
-            raise NotImplementedError("Neuron is not supported for "
-                                      "async engine yet.")
-        elif device_config.device_type == "hpu":
-            if parallel_config.worker_use_ray or engine_args.engine_use_ray:
-                initialize_ray_cluster(parallel_config)
-                from vllm.executor.ray_habana_executor import RayHabanaExecutorAsync
-                executor_class = RayHabanaExecutorAsync
-            else:
-                from vllm.executor.habana_executor import HabanaExecutorAsync
-                executor_class = HabanaExecutorAsync
-        elif parallel_config.worker_use_ray or engine_args.engine_use_ray:
-            initialize_ray_cluster(parallel_config)
-=======
         engine_config = engine_args.create_engine_config()
 
         if engine_config.device_config.device_type == "neuron":
@@ -372,9 +353,16 @@
                 "Ray is not supported with the CPU backend.")
             from vllm.executor.cpu_executor import CPUExecutorAsync
             executor_class = CPUExecutorAsync
+        elif engine_config.device_config.device_type == "hpu":
+            if engine_config.parallel_config.worker_use_ray or engine_args.engine_use_ray:
+                initialize_ray_cluster(engine_config.parallel_config)
+                from vllm.executor.ray_habana_executor import RayHabanaExecutorAsync
+                executor_class = RayHabanaExecutorAsync
+            else:
+                from vllm.executor.habana_executor import HabanaExecutorAsync
+                executor_class = HabanaExecutorAsync
         elif engine_config.parallel_config.worker_use_ray:
             initialize_ray_cluster(engine_config.parallel_config)
->>>>>>> cc466a32
             from vllm.executor.ray_gpu_executor import RayGPUExecutorAsync
             executor_class = RayGPUExecutorAsync
         else:
