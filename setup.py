import importlib.util
import logging
import os
import re
import subprocess
import sys
from pathlib import Path
from shutil import which
from typing import Dict, List

import torch
from packaging.version import Version, parse
from setuptools import Extension, find_packages, setup
from setuptools.command.build_ext import build_ext
from setuptools_scm import get_version
from torch.utils.cpp_extension import CUDA_HOME


def load_module_from_path(module_name, path):
    spec = importlib.util.spec_from_file_location(module_name, path)
    module = importlib.util.module_from_spec(spec)
    sys.modules[module_name] = module
    spec.loader.exec_module(module)
    return module


ROOT_DIR = os.path.dirname(__file__)
logger = logging.getLogger(__name__)

# cannot import envs directly because it depends on vllm,
#  which is not installed yet
envs = load_module_from_path('envs', os.path.join(ROOT_DIR, 'vllm', 'envs.py'))

VLLM_TARGET_DEVICE = envs.VLLM_TARGET_DEVICE

if not sys.platform.startswith("linux"):
    logger.warning(
        "vLLM only supports Linux platform (including WSL). "
        "Building on %s, "
        "so vLLM may not be able to run correctly", sys.platform)
    VLLM_TARGET_DEVICE = "empty"

MAIN_CUDA_VERSION = "12.1"


def is_sccache_available() -> bool:
    return which("sccache") is not None


def is_ccache_available() -> bool:
    return which("ccache") is not None


def is_ninja_available() -> bool:
    return which("ninja") is not None


def remove_prefix(text, prefix):
    if text.startswith(prefix):
        return text[len(prefix):]
    return text


class CMakeExtension(Extension):

    def __init__(self, name: str, cmake_lists_dir: str = '.', **kwa) -> None:
        super().__init__(name, sources=[], py_limited_api=True, **kwa)
        self.cmake_lists_dir = os.path.abspath(cmake_lists_dir)


class cmake_build_ext(build_ext):
    # A dict of extension directories that have been configured.
    did_config: Dict[str, bool] = {}

    #
    # Determine number of compilation jobs and optionally nvcc compile threads.
    #
    def compute_num_jobs(self):
        # `num_jobs` is either the value of the MAX_JOBS environment variable
        # (if defined) or the number of CPUs available.
        num_jobs = envs.MAX_JOBS
        if num_jobs is not None:
            num_jobs = int(num_jobs)
            logger.info("Using MAX_JOBS=%d as the number of jobs.", num_jobs)
        else:
            try:
                # os.sched_getaffinity() isn't universally available, so fall
                #  back to os.cpu_count() if we get an error here.
                num_jobs = len(os.sched_getaffinity(0))
            except AttributeError:
                num_jobs = os.cpu_count()

        nvcc_threads = None
        if _is_cuda() and get_nvcc_cuda_version() >= Version("11.2"):
            # `nvcc_threads` is either the value of the NVCC_THREADS
            # environment variable (if defined) or 1.
            # when it is set, we reduce `num_jobs` to avoid
            # overloading the system.
            nvcc_threads = envs.NVCC_THREADS
            if nvcc_threads is not None:
                nvcc_threads = int(nvcc_threads)
                logger.info(
                    "Using NVCC_THREADS=%d as the number of nvcc threads.",
                    nvcc_threads)
            else:
                nvcc_threads = 1
            num_jobs = max(1, num_jobs // nvcc_threads)

        return num_jobs, nvcc_threads

    #
    # Perform cmake configuration for a single extension.
    #
    def configure(self, ext: CMakeExtension) -> None:
        # If we've already configured using the CMakeLists.txt for
        # this extension, exit early.
        if ext.cmake_lists_dir in cmake_build_ext.did_config:
            return

        cmake_build_ext.did_config[ext.cmake_lists_dir] = True

        # Select the build type.
        # Note: optimization level + debug info are set by the build type
        default_cfg = "Debug" if self.debug else "RelWithDebInfo"
        cfg = envs.CMAKE_BUILD_TYPE or default_cfg

        cmake_args = [
            '-DCMAKE_BUILD_TYPE={}'.format(cfg),
            '-DVLLM_TARGET_DEVICE={}'.format(VLLM_TARGET_DEVICE),
        ]

        verbose = envs.VERBOSE
        if verbose:
            cmake_args += ['-DCMAKE_VERBOSE_MAKEFILE=ON']

        if is_sccache_available():
            cmake_args += [
                '-DCMAKE_C_COMPILER_LAUNCHER=sccache',
                '-DCMAKE_CXX_COMPILER_LAUNCHER=sccache',
                '-DCMAKE_CUDA_COMPILER_LAUNCHER=sccache',
                '-DCMAKE_HIP_COMPILER_LAUNCHER=sccache',
            ]
        elif is_ccache_available():
            cmake_args += [
                '-DCMAKE_C_COMPILER_LAUNCHER=ccache',
                '-DCMAKE_CXX_COMPILER_LAUNCHER=ccache',
                '-DCMAKE_CUDA_COMPILER_LAUNCHER=ccache',
                '-DCMAKE_HIP_COMPILER_LAUNCHER=ccache',
            ]

        # Pass the python executable to cmake so it can find an exact
        # match.
        cmake_args += ['-DVLLM_PYTHON_EXECUTABLE={}'.format(sys.executable)]

        # Pass the python path to cmake so it can reuse the build dependencies
        # on subsequent calls to python.
        cmake_args += ['-DVLLM_PYTHON_PATH={}'.format(":".join(sys.path))]

        # Override the base directory for FetchContent downloads to $ROOT/.deps
        # This allows sharing dependencies between profiles,
        # and plays more nicely with sccache.
        # To override this, set the FETCHCONTENT_BASE_DIR environment variable.
        fc_base_dir = os.path.join(ROOT_DIR, ".deps")
        fc_base_dir = os.environ.get("FETCHCONTENT_BASE_DIR", fc_base_dir)
        cmake_args += ['-DFETCHCONTENT_BASE_DIR={}'.format(fc_base_dir)]

        #
        # Setup parallelism and build tool
        #
        num_jobs, nvcc_threads = self.compute_num_jobs()

        if nvcc_threads:
            cmake_args += ['-DNVCC_THREADS={}'.format(nvcc_threads)]

        if is_ninja_available():
            build_tool = ['-G', 'Ninja']
            cmake_args += [
                '-DCMAKE_JOB_POOL_COMPILE:STRING=compile',
                '-DCMAKE_JOB_POOLS:STRING=compile={}'.format(num_jobs),
            ]
        else:
            # Default build tool to whatever cmake picks.
            build_tool = []
        subprocess.check_call(
            ['cmake', ext.cmake_lists_dir, *build_tool, *cmake_args],
            cwd=self.build_temp)

    def build_extensions(self) -> None:
        # Ensure that CMake is present and working
        try:
            subprocess.check_output(['cmake', '--version'])
        except OSError as e:
            raise RuntimeError('Cannot find CMake executable') from e

        # Create build directory if it does not exist.
        if not os.path.exists(self.build_temp):
            os.makedirs(self.build_temp)

        targets = []
        target_name = lambda s: remove_prefix(remove_prefix(s, "vllm."),
                                              "vllm_flash_attn.")
        # Build all the extensions
        for ext in self.extensions:
            self.configure(ext)
            targets.append(target_name(ext.name))

        num_jobs, _ = self.compute_num_jobs()

        build_args = [
            "--build",
            ".",
            f"-j={num_jobs}",
            *[f"--target={name}" for name in targets],
        ]

        subprocess.check_call(["cmake", *build_args], cwd=self.build_temp)

        # Install the libraries
        for ext in self.extensions:
            # Install the extension into the proper location
            outdir = Path(self.get_ext_fullpath(ext.name)).parent.absolute()

            # Skip if the install directory is the same as the build directory
            if outdir == self.build_temp:
                continue

            # CMake appends the extension prefix to the install path,
            # and outdir already contains that prefix, so we need to remove it.
            prefix = outdir
            for i in range(ext.name.count('.')):
                prefix = prefix.parent

            # prefix here should actually be the same for all components
            install_args = [
                "cmake", "--install", ".", "--prefix", prefix, "--component",
                target_name(ext.name)
            ]
            subprocess.check_call(install_args, cwd=self.build_temp)

    def run(self):
        # First, run the standard build_ext command to compile the extensions
        super().run()

        # copy vllm/vllm_flash_attn/*.py from self.build_lib to current
        # directory so that they can be included in the editable build
        import glob
        files = glob.glob(
            os.path.join(self.build_lib, "vllm", "vllm_flash_attn", "*.py"))
        for file in files:
            dst_file = os.path.join("vllm/vllm_flash_attn",
                                    os.path.basename(file))
            print(f"Copying {file} to {dst_file}")
            self.copy_file(file, dst_file)


def _is_hpu() -> bool:
    is_hpu_available = True
    try:
        subprocess.run(["hl-smi"], capture_output=True, check=True)
    except (FileNotFoundError, PermissionError, subprocess.CalledProcessError):
        if not os.path.exists('/dev/accel/accel0') and not os.path.exists(
                '/dev/accel/accel_controlD0'):
            # last resort...
            try:
                output = subprocess.check_output(
                    'lsmod | grep habanalabs | wc -l', shell=True)
                is_hpu_available = int(output) > 0
            except (ValueError, FileNotFoundError, PermissionError,
                    subprocess.CalledProcessError):
                is_hpu_available = False
    return is_hpu_available or VLLM_TARGET_DEVICE == "hpu"


def _no_device() -> bool:
    return VLLM_TARGET_DEVICE == "empty"


def _is_cuda() -> bool:
    has_cuda = torch.version.cuda is not None
    return (VLLM_TARGET_DEVICE == "cuda" and has_cuda
            and not (_is_neuron() or _is_tpu() or _is_hpu()))


def _is_hip() -> bool:
    return (VLLM_TARGET_DEVICE == "cuda"
            or VLLM_TARGET_DEVICE == "rocm") and torch.version.hip is not None


def _is_neuron() -> bool:
    torch_neuronx_installed = True
    try:
        subprocess.run(["neuron-ls"], capture_output=True, check=True)
    except (FileNotFoundError, PermissionError, subprocess.CalledProcessError):
        torch_neuronx_installed = False
    return torch_neuronx_installed or VLLM_TARGET_DEVICE == "neuron"


def _is_tpu() -> bool:
    return VLLM_TARGET_DEVICE == "tpu"


def _is_cpu() -> bool:
    return VLLM_TARGET_DEVICE == "cpu"


def _is_openvino() -> bool:
    return VLLM_TARGET_DEVICE == "openvino"


def _is_xpu() -> bool:
    return VLLM_TARGET_DEVICE == "xpu"


def _build_custom_ops() -> bool:
    return _is_cuda() or _is_hip() or _is_cpu()


def get_hipcc_rocm_version():
    # Run the hipcc --version command
    result = subprocess.run(['hipcc', '--version'],
                            stdout=subprocess.PIPE,
                            stderr=subprocess.STDOUT,
                            text=True)

    # Check if the command was executed successfully
    if result.returncode != 0:
        print("Error running 'hipcc --version'")
        return None

    # Extract the version using a regular expression
    match = re.search(r'HIP version: (\S+)', result.stdout)
    if match:
        # Return the version string
        return match.group(1)
    else:
        print("Could not find HIP version in the output")
        return None


def get_neuronxcc_version():
    import sysconfig
    site_dir = sysconfig.get_paths()["purelib"]
    version_file = os.path.join(site_dir, "neuronxcc", "version",
                                "__init__.py")

    # Check if the command was executed successfully
    with open(version_file) as fp:
        content = fp.read()

    # Extract the version using a regular expression
    match = re.search(r"__version__ = '(\S+)'", content)
    if match:
        # Return the version string
        return match.group(1)
    else:
        raise RuntimeError("Could not find Neuron version in the output")


def get_nvcc_cuda_version() -> Version:
    """Get the CUDA version from nvcc.

    Adapted from https://github.com/NVIDIA/apex/blob/8b7a1ff183741dd8f9b87e7bafd04cfde99cea28/setup.py
    """
    assert CUDA_HOME is not None, "CUDA_HOME is not set"
    nvcc_output = subprocess.check_output([CUDA_HOME + "/bin/nvcc", "-V"],
                                          universal_newlines=True)
    output = nvcc_output.split()
    release_idx = output.index("release") + 1
    nvcc_cuda_version = parse(output[release_idx].split(",")[0])
    return nvcc_cuda_version


def get_path(*filepath) -> str:
    return os.path.join(ROOT_DIR, *filepath)


def get_gaudi_sw_version():
    """
    Returns the driver version.
    """
    # Enable console printing for `hl-smi` check
    output = subprocess.run("hl-smi",
                            shell=True,
                            text=True,
<<<<<<< HEAD
                            capture_output=True,
=======
                            stdout=subprocess.PIPE,
                            stderr=subprocess.PIPE,
>>>>>>> a02a50e6
                            env={"ENABLE_CONSOLE": "true"})
    if output.returncode == 0 and output.stdout:
        return output.stdout.split("\n")[2].replace(
            " ", "").split(":")[1][:-1].split("-")[0]
    return "0.0.0"  # when hl-smi is not available


def get_vllm_version() -> str:
    version = get_version(
        write_to="vllm/_version.py",  # TODO: move this to pyproject.toml
    )

    sep = "+" if "+" not in version else "."  # dev versions might contain +

    if _no_device():
        if envs.VLLM_TARGET_DEVICE == "empty":
            version += f"{sep}empty"
    elif _is_cuda():
        cuda_version = str(get_nvcc_cuda_version())
        if cuda_version != MAIN_CUDA_VERSION:
            cuda_version_str = cuda_version.replace(".", "")[:3]
            # skip this for source tarball, required for pypi
            if "sdist" not in sys.argv:
                version += f"{sep}cu{cuda_version_str}"
    elif _is_hip():
        # Get the HIP version
        hipcc_version = get_hipcc_rocm_version()
        if hipcc_version != MAIN_CUDA_VERSION:
            rocm_version_str = hipcc_version.replace(".", "")[:3]
            version += f"{sep}rocm{rocm_version_str}"
    elif _is_neuron():
        # Get the Neuron version
        neuron_version = str(get_neuronxcc_version())
        if neuron_version != MAIN_CUDA_VERSION:
            neuron_version_str = neuron_version.replace(".", "")[:3]
<<<<<<< HEAD
            version += f"+neuron{neuron_version_str}"
=======
            version += f"{sep}neuron{neuron_version_str}"
>>>>>>> a02a50e6
    elif _is_hpu():
        # Get the Intel Gaudi Software Suite version
        gaudi_sw_version = str(get_gaudi_sw_version())
        if gaudi_sw_version != MAIN_CUDA_VERSION:
            gaudi_sw_version = gaudi_sw_version.replace(".", "")[:3]
            version += f"{sep}gaudi{gaudi_sw_version}"
    elif _is_openvino():
        version += f"{sep}openvino"
    elif _is_tpu():
        version += f"{sep}tpu"
    elif _is_cpu():
        version += f"{sep}cpu"
    elif _is_xpu():
        version += f"{sep}xpu"
    else:
        raise RuntimeError("Unknown runtime environment")

    return version


def read_readme() -> str:
    """Read the README file if present."""
    p = get_path("README.md")
    if os.path.isfile(p):
        with open(get_path("README.md"), encoding="utf-8") as f:
            return f.read()
    else:
        return ""


def get_requirements() -> List[str]:
    """Get Python package dependencies from requirements.txt."""

    def _read_requirements(filename: str) -> List[str]:
        with open(get_path(filename)) as f:
            requirements = f.read().strip().split("\n")
        resolved_requirements = []
        for line in requirements:
            if line.startswith("-r "):
                resolved_requirements += _read_requirements(line.split()[1])
            elif line.startswith("--"):
                continue
            else:
                resolved_requirements.append(line)
        return resolved_requirements

    if _no_device():
        requirements = _read_requirements("requirements-cuda.txt")
    elif _is_cuda():
        requirements = _read_requirements("requirements-cuda.txt")
        cuda_major, cuda_minor = torch.version.cuda.split(".")
        modified_requirements = []
        for req in requirements:
            if ("vllm-flash-attn" in req
                    and not (cuda_major == "12" and cuda_minor == "1")):
                # vllm-flash-attn is built only for CUDA 12.1.
                # Skip for other versions.
                continue
            modified_requirements.append(req)
        requirements = modified_requirements
    elif _is_hip():
        requirements = _read_requirements("requirements-rocm.txt")
    elif _is_neuron():
        requirements = _read_requirements("requirements-neuron.txt")
    elif _is_hpu():
        requirements = _read_requirements("requirements-hpu.txt")
    elif _is_openvino():
        requirements = _read_requirements("requirements-openvino.txt")
    elif _is_tpu():
        requirements = _read_requirements("requirements-tpu.txt")
    elif _is_cpu():
        requirements = _read_requirements("requirements-cpu.txt")
    elif _is_xpu():
        requirements = _read_requirements("requirements-xpu.txt")
    else:
        raise ValueError(
            "Unsupported platform, please use CUDA, ROCm, Neuron, HPU, "
            "OpenVINO, or CPU.")
    return requirements


ext_modules = []

if _is_cuda() or _is_hip():
    ext_modules.append(CMakeExtension(name="vllm._moe_C"))

if _is_hip():
    ext_modules.append(CMakeExtension(name="vllm._rocm_C"))

if _is_cuda():
    ext_modules.append(
        CMakeExtension(name="vllm.vllm_flash_attn.vllm_flash_attn_c"))

if _build_custom_ops():
    ext_modules.append(CMakeExtension(name="vllm._C"))

package_data = {
    "vllm": ["py.typed", "model_executor/layers/fused_moe/configs/*.json"]
}
if envs.VLLM_USE_PRECOMPILED:
    ext_modules = []
    package_data["vllm"].append("*.so")

if _no_device():
    ext_modules = []

setup(
    name="vllm",
    version=get_vllm_version(),
    author="vLLM Team",
    license="Apache 2.0",
    description=("A high-throughput and memory-efficient inference and "
                 "serving engine for LLMs"),
    long_description=read_readme(),
    long_description_content_type="text/markdown",
    url="https://github.com/vllm-project/vllm",
    project_urls={
        "Homepage": "https://github.com/vllm-project/vllm",
        "Documentation": "https://vllm.readthedocs.io/en/latest/",
    },
    classifiers=[
        "Programming Language :: Python :: 3.9",
        "Programming Language :: Python :: 3.10",
        "Programming Language :: Python :: 3.11",
        "Programming Language :: Python :: 3.12",
        "License :: OSI Approved :: Apache Software License",
        "Intended Audience :: Developers",
        "Intended Audience :: Information Technology",
        "Intended Audience :: Science/Research",
        "Topic :: Scientific/Engineering :: Artificial Intelligence",
        "Topic :: Scientific/Engineering :: Information Analysis",
    ],
    packages=find_packages(exclude=("benchmarks", "csrc", "docs", "examples",
                                    "tests*")),
    python_requires=">=3.9",
    install_requires=get_requirements(),
    ext_modules=ext_modules,
    extras_require={
        "tensorizer": ["tensorizer>=2.9.0"],
        "audio": ["librosa", "soundfile"]  # Required for audio processing
    },
    cmdclass={"build_ext": cmake_build_ext} if len(ext_modules) > 0 else {},
    package_data=package_data,
    entry_points={
        "console_scripts": [
            "vllm=vllm.scripts:main",
        ],
    },
)<|MERGE_RESOLUTION|>--- conflicted
+++ resolved
@@ -382,12 +382,7 @@
     output = subprocess.run("hl-smi",
                             shell=True,
                             text=True,
-<<<<<<< HEAD
                             capture_output=True,
-=======
-                            stdout=subprocess.PIPE,
-                            stderr=subprocess.PIPE,
->>>>>>> a02a50e6
                             env={"ENABLE_CONSOLE": "true"})
     if output.returncode == 0 and output.stdout:
         return output.stdout.split("\n")[2].replace(
@@ -423,11 +418,7 @@
         neuron_version = str(get_neuronxcc_version())
         if neuron_version != MAIN_CUDA_VERSION:
             neuron_version_str = neuron_version.replace(".", "")[:3]
-<<<<<<< HEAD
-            version += f"+neuron{neuron_version_str}"
-=======
             version += f"{sep}neuron{neuron_version_str}"
->>>>>>> a02a50e6
     elif _is_hpu():
         # Get the Intel Gaudi Software Suite version
         gaudi_sw_version = str(get_gaudi_sw_version())
